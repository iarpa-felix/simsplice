<!DOCTYPE html>
<html>

<head>
  <title>Covid comparative analysis :: Dalliance</title>
  <link href="/dalliance/css/bootstrap.css" rel="stylesheet">
  <link href="/dalliance/css/font-awesome.min.css" rel="stylesheet">
  <link href="/dalliance/css/dalliance.css" rel="stylesheet">
  <script language="javascript" src="/dalliance/build/dalliance-all.js"></script>
  <script language="javascript" src="comparative.js"></script>
  <script language="javascript">
    var chr = '1'
    var viewStart = 1
    var viewEnd = 1000
    var experiment = window.location.pathname.split('/').splice(-2,1).join('')
    document.title = experiment
    var origname = `${experiment} original`
    var modname = `${experiment} modified`

    var xhr = new XMLHttpRequest()
    xhr.open("GET", 'assembly.sizes', true);
    xhr.onreadystatechange = function() {
      if (this.readyState == 4 && this.status == 200) {
        document.getElementById('origSizes').innerHTML += 'Original Chromosome List:\n'+this.responseText.trim().split('\n').map((l)=>{let f=l.split('\t'); return `${f[0]}, ${f[1]} bases`}).join('\n')
      }
    }
    xhr.send()

    var xhr2 = new XMLHttpRequest()
    xhr2.open("GET", 'modified.sizes', true);
    xhr2.onreadystatechange = function() {
      if (this.readyState == 4 && this.status == 200) {
        document.getElementById('modSizes').innerHTML += 'Modified Chromosome List:\n'+this.responseText.trim().split('\n').map((l)=>{let f=l.split('\t'); return `${f[0]}, ${f[1]} bases`}).join('\n')
      }
    }
    xhr2.send()

    var xhr3 = new XMLHttpRequest()
    xhr3.open("GET", 'modifications.qvcf.bed', true);
    xhr3.onreadystatechange = function() {
      if (this.readyState == 4 && this.status == 200) {
        document.getElementById('origVCF').innerHTML += 'Original Modifications:\n'+this.responseText.trim().split('\n').map((l)=>{let f=l.split('\t'); return `${f[3]}: ${f[0]}:${f[1]}..${f[2]}`}).join('\n')
      }
    }
    xhr3.send()

    var xhr4 = new XMLHttpRequest()
    xhr4.open("GET", 'modifications.rvcf.bed', true);
    xhr4.onreadystatechange = function() {
      if (this.readyState == 4 && this.status == 200) {
        document.getElementById('modVCF').innerHTML += 'Modified Modifications:\n'+this.responseText.trim().split('\n').map((l)=>{let f=l.split('\t'); return `${f[3]}: ${f[0]}:${f[1]}..${f[2]}`}).join('\n')
      }
    }
    xhr4.send()

    var reads_style = [
      { type: 'bigbed',
        _labelRE: /^undefined$/,
        _methodRE: /^undefined$/,
        _typeRE: /^bigbed$/,
        style: { 
          HEIGHT: 5,
          FGCOLOR: 'black',
          BGCOLOR: 'blue',
          glyph: 'BOX',
          id: 'style1',
          BUMP: true,
          LABEL: false,
          ZINDEX: 20,
        }
      },
      { type: 'translation',
        _labelRE: /^undefined$/,
        _methodRE: /^undefined$/,
        _typeRE: /^translation$/,
        style: { 
          HEIGHT: 5,
          FGCOLOR: 'black',
          BGCOLOR: 'blue',
          glyph: 'BOX',
          id: 'style2',
          BUMP: true,
          LABEL: false,
          ZINDEX: 20,
        }
      },
      { type: 'transcript',
        _labelRE: /^undefined$/,
        _methodRE: /^undefined$/,
        _typeRE: /^transcript$/,
        style: { 
          HEIGHT: 5,
          FGCOLOR: 'black',
          BGCOLOR: 'blue',
          glyph: 'BOX',
          id: 'style3',
          BUMP: true,
          LABEL: false,
          ZINDEX: 10,
        }
      },
      { type: 'density',
        _labelRE: null,
        _methodRE: null,
        _typeRE: null,
        style: { 
          HEIGHT: 100,
          COLOR1: 'white',
          COLOR2: 'black',
          glyph: 'HISTOGRAM',
          id: 'style4',
        }
      },
    ]

    var histo_style = [{
      type: 'default',
      _labelRE: /^undefined$/,
      _methodRE: /^undefined$/,
      _typeRE: null,
      style: { 
        HEIGHT: 100,
        COLOR1: 'white',
        COLOR2: 'black',
        glyph: 'HISTOGRAM',
        id: 'style1',
        _gradient:  [
          "rgb(255,255,255)", "rgb(249,249,249)", "rgb(244,244,244)",
          "rgb(239,239,239)", "rgb(234,234,234)", "rgb(228,228,228)",
          "rgb(223,223,223)", "rgb(218,218,218)", "rgb(213,213,213)",
          "rgb(208,208,208)", "rgb(202,202,202)", "rgb(197,197,197)",
          "rgb(192,192,192)", "rgb(187,187,187)", "rgb(182,182,182)",
          "rgb(176,176,176)", "rgb(171,171,171)", "rgb(166,166,166)",
          "rgb(161,161,161)", "rgb(156,156,156)", "rgb(150,150,150)",
          "rgb(145,145,145)", "rgb(140,140,140)", "rgb(135,135,135)",
          "rgb(130,130,130)", "rgb(124,124,124)", "rgb(119,119,119)",
          "rgb(114,114,114)", "rgb(109,109,109)", "rgb(104,104,104)",
          "rgb(98,98,98)", "rgb(93,93,93)", "rgb(88,88,88)", "rgb(83,83,83)",
          "rgb(78,78,78)", "rgb(72,72,72)", "rgb(67,67,67)", "rgb(62,62,62)",
          "rgb(57,57,57)", "rgb(52,52,52)", "rgb(46,46,46)", "rgb(41,41,41)",
          "rgb(36,36,36)", "rgb(31,31,31)", "rgb(26,26,26)", "rgb(20,20,20)",
          "rgb(15,15,15)", "rgb(10,10,10)", "rgb(5,5,5)", "rgb(0,0,0)",
        ]
    }}]

    var original = new Browser({
      chr: chr,
      viewStart: viewStart,
      viewEnd: viewEnd,
      cookieKey: `${experiment}-dalliance-original`,
      pageName: 'origHolder',
      fullScreen: false,
      rulerLocation: 'right',
      singleBaseHighlight: false,
      reverseScrolling: true,
      coordSystem: {
        speciesName: origname,
        auth: ' ',
        version: ' ',
      },
      chains: {
        mod2orig: {
          coords: {
            speciesName: modname,
            auth: ' ',
            version: ' ',
          },
          uri: 'modifications.mod2orig.bb',
          type: 'bigbed'
        },
        mod2orig_vcfonly: {
          coords: {
            speciesName: modname,
            auth: ' ',
            version: ' ',
          },
          uri: 'modifications.mod2orig.vcfonly.bb',
          type: 'bigbed'
        }
      },
      sources: [
        {
          name: 'Genome',
          desc: 'Original Genome',
          twoBitURI: 'assembly.2bit',
          disabled: false,
          pinned: true
        },
        {
          name: 'illumina_reads',
          desc: 'illumina_reads',
          //bamURI: 'illumina_original.bam',
          bwgURI: 'illumina_original.bb',
          style: reads_style,
          disabled: false,
        },
        {
          name: 'illumina',
          desc: 'illumina',
          bwgURI: 'illumina_original.bw',
          style: histo_style,
          disabled: false,
        },
        {
          name: 'ONT_reads',
          desc: 'ONT_reads',
          //bamURI: 'ONT_original.bam',
          bwgURI: 'ONT_original.bb',
          collapseSuperGroups: true,
          style: reads_style,
          disabled: false,
        },
        {
          name: 'ONT',
          desc: 'ONT',
          bwgURI: 'ONT_original.bw',
          style: histo_style,
          disabled: false,
        },
        {
          name: 'VCF',
          desc: 'VCF',
          bwgURI: 'modifications.qvcf.bb',
          disabled: false,
        },
      ],
<<<<<<< HEAD
      setDocumentTitle: true,
      uiPrefix: 'https://www.biodalliance.org/dev/',
      fullScreen: true,
=======
      uiPrefix: '//www.biodalliance.org/dev/',
>>>>>>> 335505b8
      maxWorkers: 0,
      maxViewWidth: 1000000,
      disablePoweredBy: true,
    })

    let modified = new Browser({
      chr: chr,
      viewStart: viewStart,
      viewEnd: viewEnd,
      cookieKey: 'dalliance-modified',
      pageName: 'modHolder',
      coordSystem: {
        speciesName: modname,
        auth: ' ',
        version: ' ',
      },
      chains: {
        orig2mod: {
          coords: {
            speciesName: origname,
            auth: ' ',
            version: ' ',
          },
          uri: 'modifications.orig2mod.bb',
          type: 'bigbed'
        },
        orig2mod_vcfonly: {
          coords: {
            speciesName: origname,
            auth: ' ',
            version: ' ',
          },
          uri: 'modifications.orig2mod.vcfonly.bb',
          type: 'bigbed'
        },
      },
      sources: [
        {
          name: 'VCF',
          desc: 'VCF',
          bwgURI: 'modifications.rvcf.bb',
          disabled: false,
        },
        {
          name: 'Genome',
          desc: 'Modified Genome',
          twoBitURI: 'modified.2bit',
          disabled: false,
          pinned: true
        },
        {
          name: 'illumina_reads',
          desc: 'illumina_reads',
          //bamURI: 'illumina_modified.bam',
          bwgURI: 'illumina_modified.bb',
          collapseSuperGroups: true,
          style: reads_style,
          disabled: false,
        },
        {
          name: 'illumina',
          desc: 'illumina',
          bwgURI: 'illumina_modified.bw',
          style: histo_style,
          disabled: false,
        },
        {
          name: 'ONT_reads',
          desc: 'ONT_reads',
          //bamURI: 'ONT_modified.bam',
          bwgURI: 'ONT_modified.bb',
          collapseSuperGroups: true,
          style: reads_style,
          disabled: false,
        },
        {
          name: 'ONT',
          desc: 'ONT',
          bwgURI: 'ONT_modified.bw',
          style: histo_style,
          disabled: false,
        },
      ],
<<<<<<< HEAD
      uiPrefix: 'https://www.biodalliance.org/dev/',
      disablePoweredBy: false,
=======
      uiPrefix: '//www.biodalliance.org/dev/',
      disablePoweredBy: true,
>>>>>>> 335505b8
      toolbarBelow: true,
      reverseScrolling: true,
      fullScreen: false,
      rulerLocation: 'right',
      singleBaseHighlight: false,
    })

    original.addInitListener(function () {
      var compcan = document.getElementById('comparison');
      original.addViewListener(function () {
        refreshComparative(compcan, original, 'mod2orig_vcfonly', modified, 'orig2mod_vcfonly');
      });
      modified.addViewListener(function () {
        refreshComparative(compcan, original, 'mod2orig_vcfonly', modified, 'orig2mod_vcfonly');
      });
      compcan.addEventListener('click', function (ev) {
        syncComparative(original, modified, 'mod2orig');
      }, false);
    })
  </script>
</head>

<body>
  <div id='origHolder'></div>
  <canvas id='comparison' width='800' height='200'></canvas>
  <div id='modHolder'></div>
  <pre id="origSizes"></pre>
  <pre id="origVCF"></pre>
  <pre id="modSizes"></pre>
  <pre id="modVCF"></pre>
</body>

</html><|MERGE_RESOLUTION|>--- conflicted
+++ resolved
@@ -224,13 +224,7 @@
           disabled: false,
         },
       ],
-<<<<<<< HEAD
-      setDocumentTitle: true,
-      uiPrefix: 'https://www.biodalliance.org/dev/',
-      fullScreen: true,
-=======
       uiPrefix: '//www.biodalliance.org/dev/',
->>>>>>> 335505b8
       maxWorkers: 0,
       maxViewWidth: 1000000,
       disablePoweredBy: true,
@@ -314,13 +308,8 @@
           disabled: false,
         },
       ],
-<<<<<<< HEAD
-      uiPrefix: 'https://www.biodalliance.org/dev/',
-      disablePoweredBy: false,
-=======
       uiPrefix: '//www.biodalliance.org/dev/',
       disablePoweredBy: true,
->>>>>>> 335505b8
       toolbarBelow: true,
       reverseScrolling: true,
       fullScreen: false,
