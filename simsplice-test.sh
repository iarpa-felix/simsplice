#!/usr/bin/env bash
set -eu -o pipefail

mkdir -p /data/iarpa/analysis/PRJNA607948
cd /data/iarpa/analysis/PRJNA607948

#fastq-dump --outdir fastq --gzip --skip-technical  --readids --read-filter pass --dumpbase --split-3 --clip --origfmt

# download FASTQ files from SRA
@sra-toolkit bash -x <<'EOS'
esearch -db sra -query PRJNA607948 |efetch -format native |jx -xPo- -e '_.EXPERIMENT_PACKAGE_SET.EXPERIMENT_PACKAGE' -e 'a=_.RUN_SET.RUN.$accession; t=_.EXPERIMENT.TITLE.replace(/[ ]/g,"_"); o=t.replace(/_[^_]+$/,""); t.match(/SISPA/)? [] : `fastq-dump --outdir ${q(o)} --gzip --skip-technical --split-3 --clip --dumpbase --read-filter pass ${q(a)} && (cd ${q(o)} && t=${q(t)} rename -f '\''s/^/$ENV{t}./'\'' ${q(a)}*.fastq.gz)`' |parallel -q bash -xc
EOS

<<<<<<< HEAD
find * -maxdepth 0 -type d |parallel -q bash -xc 'cd "$0" && ln -sfv *_pass_1.fastq.gz illumina_original_1.fastq.gz && ln -sfv *_pass_2.fastq.gz illumina_original_2.fastq.gz && ln -sfv *ONT*_pass.fastq.gz ONT_original.fastq.gz'
=======
# make generic symlinks
find * -maxdepth 0 -type d |parallel -q @unicycler bash -xc 'ln -s *_pass_1.fastq.gz illumina_original_1.fastq.gz && ln -s *_pass_2.fastq.gz illumina_original_2.fastq.gz && ln -s *ONT*_pass.fastq.gz ONT_original.fastq.gz'
>>>>>>> 335505b8

# unicycler assembly
find * -maxdepth 0 -type d |parallel -q @unicycler bash -xc 'unicycler -1 "$0"/illumina_original_1.fastq.gz -2 "$0"/illumina_original_2.fastq.gz -l "$0"/ONT_original.fastq.gz -o "$0" -t "$(nproc)"'

<<<<<<< HEAD
find * -maxdepth 0 -type d |parallel -q @minimap2 bash -xc 'cd "$0" && minimap2 -aYx sr -t "$(nproc)" assembly.fasta <(gzip -cd illumina_original_1.fastq.gz) <(gzip -cd illumina_original_2.fastq.gz) |samtools view -Sbu - |samtools sort -@ "$(nproc)" - -o illumina_original.bam && samtools index illumina_original.bam'

find * -maxdepth 0 -type d |parallel -q bash -xc 'cd "$0" && bedtools bamtobed -i illumina_original.bam -bed12 >illumina_original.bed && bedToBigBed illumina_original.bed assembly.sizes illumina_original.bb'

find * -maxdepth 0 -type d |parallel -q @minimap2 bash -xc 'cd "$0" && minimap2 -aYx map-ont -t "$(nproc)" assembly.fasta <(gzip -cd ONT_original.fastq.gz) |samtools view -Sbu - |samtools sort -@ "$(nproc)" - -o ONT_original.bam && samtools index ONT_original.bam'

find * -maxdepth 0 -type d |parallel -q bash -xc 'cd "$0" && bedtools bamtobed -i ONT_original.bam -bed12 >ONT_original.bed && bedToBigBed ONT_original.bed assembly.sizes ONT_original.bb'
=======
# run minimap with illumina reads against assembly
find * -maxdepth 0 -type d |parallel -q @minimap2 bash -xc 'cd "$0" && minimap2 -aYx sr -t "$(nproc)" assembly.fasta <(gzip -cd *_illumina.*_1.fastq.gz) <(gzip -cd *_illumina.*_2.fastq.gz) |samtools view -Sbu - |samtools sort -@ "$(nproc)" - -o illumina_original.bam && samtools index illumina_original.bam'

# run minimap with ONT reads against assembly
find * -maxdepth 0 -type d |parallel -q @minimap2 bash -xc 'cd "$0" && minimap2 -aYx map-ont -t "$(nproc)" assembly.fasta <(gzip -cd ONT_original.fastq.gz) |samtools view -Sbu - |samtools sort -@ "$(nproc)" - -o ONT_original.bam && samtools index ONT_original.bam'
>>>>>>> 335505b8

# randomly generate VCF files
find * -maxdepth 0 -type d |parallel -q bash -xc 'cd "$0" && ~/src/simsplice/target/release/genvcf --genome assembly.fasta --vcf modifications.vcf'

<<<<<<< HEAD
find * -maxdepth 0 -type d |parallel -q bash -xc 'cd "$0" && ~/src/simsplice/target/release/simsplice --bam illumina_original.bam --genome assembly.fasta --vcf modifications.vcf --outgenome modified.fasta --outreads illumina_modified_1.fastq.gz --outreads2 illumina_modified_2.fastq.gz && ~/src/simsplice/sort-fastq.sh illumina_modified_1.fastq.gz && ~/src/simsplice/sort-fastq.sh illumina_modified_2.fastq.gz'

find * -maxdepth 0 -type d |parallel -q bash -xc 'cd "$0" && ~/src/simsplice/target/release/simsplice --bam ONT_original.bam --genome assembly.fasta --vcf modifications.vcf --outgenome modified.fasta --outreads ONT_modified.fastq.gz && ~/src/simsplice/sort-fastq.sh ONT_modified.fastq.gz'
=======
# run simsplice on illumina, sort reads by name
find * -maxdepth 0 -type d |parallel -q bash -xc 'cd "$0" && ~/src/simsplice/target/release/simsplice --bam illumina_original.bam" --genome assembly.fasta --vcf modifications.vcf --outgenome modified.fasta --outreads illumina_modified_1.fastq.gz --outreads2 illumina_modified_2.fastq.gz && ~/src/simsplice/sort-fastq.sh illumina_modified_1.fastq.gz && ~/src/simsplice/sort-fastq.sh illumina_modified_2.fastq.gz'

# run simsplice on ONT, sort reads by name
find * -maxdepth 0 -type d |parallel -q bash -xc 'cd "$0" && ~/src/simsplice/target/release/simsplice --bam ONT_original.bam" --genome assembly.fasta --vcf modifications.vcf --outgenome modified.fasta --outreads ONT_modified.fastq.gz && ~/src/simsplice/sort-fastq.sh ONT_modified.fastq.gz'
>>>>>>> 335505b8

# hash and sort modified FASTQ read names
find -name 'ONT_modified.fastq.gz' -o -name 'illumina_modified_1.fastq.gz' -o -name 'illumina_modified_2.fastq.gz' |parallel -q bash -xc '~/src/simsplice/sort-hash-fastq.sh "${0%.fastq.gz}".{fastq.gz,hashed.fastq.gz}'

<<<<<<< HEAD
find * -maxdepth 0 -type d |parallel -q @minimap2 bash -xc 'cd "$0" && minimap2 -aYx sr -t "$(nproc)" modified.fasta <(gzip -cd illumina_modified_1.fastq.gz) <(gzip -cd illumina_modified_2.fastq.gz) |samtools view -Sbu - |samtools sort -@ "$(nproc)" - -o illumina_modified.bam && samtools index illumina_modified.bam'

find * -maxdepth 0 -type d |parallel -q bash -xc 'cd "$0" && bedtools bamtobed -i illumina_modified.bam -bed12 >illumina_modified.bed && bedToBigBed illumina_modified.bed modified.sizes illumina_modified.bb'

find * -maxdepth 0 -type d |parallel -q @minimap2 bash -xc 'cd "$0" && minimap2 -aYx map-ont -t "$(nproc)" modified.fasta <(gzip -cd ONT_modified.fastq.gz) |samtools view -Sbu - |samtools sort -@ "$(nproc)" - -o ONT_modified.bam && samtools index ONT_modified.bam'

find * -maxdepth 0 -type d |parallel -q bash -xc 'cd "$0" && bedtools bamtobed -i ONT_modified.bam -bed12 >ONT_modified.bed && bedToBigBed ONT_modified.bed modified.sizes ONT_modified.bb'

find -name '*.bam' -not -name '*.collated.bam' |parallel -q bash -xc 'bam2bedgraph --bigwig --out "${0%.bam}" "$0"'
=======
# run minimap with illumina reads against modified assembly
find * -maxdepth 0 -type d |parallel -q @minimap2 bash -xc 'cd "$0" && minimap2 -aYx sr -t "$(nproc)" modified.fasta <(gzip -cd illumina_modified_1.fastq.gz) <(gzip -cd illumina_modified_2.fastq.gz) |samtools view -Sbu - |samtools sort -@ "$(nproc)" - -o illumina_modified.bam && samtools index illumina_modified.bam'

# run minimap with ONT reads against modified assembly
find * -maxdepth 0 -type d |parallel -q @minimap2 bash -xc 'cd "$0" && minimap2 -aYx map-ont -t "$(nproc)" modified.fasta <(gzip -cd ONT_modified.fastq.gz) |samtools view -Sbu - |samtools sort -@ "$(nproc)" - -o ONT_modified.bam && samtools index ONT_modified.bam'

# generate bigWig files
find -name '*.bam' -not -name '*.collated.bam' |parallel -q bash -xc 'bam2bedgraph --bigwig --out "${0%.bam}" "$0"'

# generate assembly FASTA sizes files
find -name '*.fasta' |parallel -q bash -xc '~/src/scripts/fasta_sizes.sh "$0" >"${0%.fasta}.sizes" && faToTwoBit "$0" "${0%.fasta}.2bit"'
>>>>>>> 335505b8

# generate bigBed files
find -name '*.bam' -not -name '*.collated.bam' |parallel -q bash -xc 'samtools view -H "$0" |perl -F\\t -lane '\''/^\@SQ/ && print join "\t",$F[1]=~s/^SN://r,$F[2]=~s/^LN://r'\'' >"$0.sizes" && bedtools bamtobed -i "$0" -bed12 >"${0%.bam}.bed" && bedToBigBed "${0%.bam}.bed" "$0.sizes" "${0%.bam}.bb"'

# generate browser files
find -name '*.vcf' |parallel -q bash -c '
set -eux -o pipefail
#
# generate chainbed bb file
~/src/simsplice/comparative/vcf2chainbed.sh "$0" > >(LC_COLLATE=C sort -k1,1 -k2,2n >"${0%.vcf}.orig2mod.bed") 2> >(LC_COLLATE=C sort -k1,1 -k2,2n >"${0%.vcf}.mod2orig.bed") 
bedToBigBed -type=bed3+9 -as="$HOME/src/simsplice/comparative/chain.as" "${0%.vcf}.orig2mod.bed" "$(dirname "$0")/modified.sizes" "${0%.vcf}.orig2mod.bb"
bedToBigBed -type=bed3+9 -as="$HOME/src/simsplice/comparative/chain.as" "${0%.vcf}.mod2orig.bed" "$(dirname "$0")/assembly.sizes" "${0%.vcf}.mod2orig.bb"
#
# generate VCF-only chainbed bb file, for comparison track
~/src/simsplice/comparative/vcf2chainbed-vcfonly.sh "$0" > >(LC_COLLATE=C sort -k1,1 -k2,2n >"${0%.vcf}.orig2mod.vcfonly.bed") 2> >(LC_COLLATE=C sort -k1,1 -k2,2n >"${0%.vcf}.mod2orig.vcfonly.bed") 
bedToBigBed -type=bed3+9 -as="$HOME/src/simsplice/comparative/chain.as" "${0%.vcf}.orig2mod.vcfonly.bed" "$(dirname "$0")/modified.sizes" "${0%.vcf}.orig2mod.vcfonly.bb"
bedToBigBed -type=bed3+9 -as="$HOME/src/simsplice/comparative/chain.as" "${0%.vcf}.mod2orig.vcfonly.bed" "$(dirname "$0")/assembly.sizes" "${0%.vcf}.mod2orig.vcfonly.bb"
#
# generate VCF bb file, to view VCF as a feature
~/src/simsplice/comparative/vcf2bed.sh "$0" > >(LC_COLLATE=C sort -k1,1 -k2,2n >"${0%.vcf}.qvcf.bed") 2> >(LC_COLLATE=C sort -k1,1 -k2,2n >"${0%.vcf}.rvcf.bed") 
bedToBigBed "${0%.vcf}.qvcf.bed" "$(dirname "$0")/assembly.sizes" "${0%.vcf}.qvcf.bb"
bedToBigBed "${0%.vcf}.rvcf.bed" "$(dirname "$0")/modified.sizes" "${0%.vcf}.rvcf.bb"
'

find * -maxdepth 0 -type d |parallel -q bash -xc 'cd "$0" && ln -sfv ~/src/simsplice/comparative/*.{html,js,css} .'<|MERGE_RESOLUTION|>--- conflicted
+++ resolved
@@ -11,61 +11,30 @@
 esearch -db sra -query PRJNA607948 |efetch -format native |jx -xPo- -e '_.EXPERIMENT_PACKAGE_SET.EXPERIMENT_PACKAGE' -e 'a=_.RUN_SET.RUN.$accession; t=_.EXPERIMENT.TITLE.replace(/[ ]/g,"_"); o=t.replace(/_[^_]+$/,""); t.match(/SISPA/)? [] : `fastq-dump --outdir ${q(o)} --gzip --skip-technical --split-3 --clip --dumpbase --read-filter pass ${q(a)} && (cd ${q(o)} && t=${q(t)} rename -f '\''s/^/$ENV{t}./'\'' ${q(a)}*.fastq.gz)`' |parallel -q bash -xc
 EOS
 
-<<<<<<< HEAD
-find * -maxdepth 0 -type d |parallel -q bash -xc 'cd "$0" && ln -sfv *_pass_1.fastq.gz illumina_original_1.fastq.gz && ln -sfv *_pass_2.fastq.gz illumina_original_2.fastq.gz && ln -sfv *ONT*_pass.fastq.gz ONT_original.fastq.gz'
-=======
 # make generic symlinks
 find * -maxdepth 0 -type d |parallel -q @unicycler bash -xc 'ln -s *_pass_1.fastq.gz illumina_original_1.fastq.gz && ln -s *_pass_2.fastq.gz illumina_original_2.fastq.gz && ln -s *ONT*_pass.fastq.gz ONT_original.fastq.gz'
->>>>>>> 335505b8
 
 # unicycler assembly
 find * -maxdepth 0 -type d |parallel -q @unicycler bash -xc 'unicycler -1 "$0"/illumina_original_1.fastq.gz -2 "$0"/illumina_original_2.fastq.gz -l "$0"/ONT_original.fastq.gz -o "$0" -t "$(nproc)"'
 
-<<<<<<< HEAD
-find * -maxdepth 0 -type d |parallel -q @minimap2 bash -xc 'cd "$0" && minimap2 -aYx sr -t "$(nproc)" assembly.fasta <(gzip -cd illumina_original_1.fastq.gz) <(gzip -cd illumina_original_2.fastq.gz) |samtools view -Sbu - |samtools sort -@ "$(nproc)" - -o illumina_original.bam && samtools index illumina_original.bam'
-
-find * -maxdepth 0 -type d |parallel -q bash -xc 'cd "$0" && bedtools bamtobed -i illumina_original.bam -bed12 >illumina_original.bed && bedToBigBed illumina_original.bed assembly.sizes illumina_original.bb'
-
-find * -maxdepth 0 -type d |parallel -q @minimap2 bash -xc 'cd "$0" && minimap2 -aYx map-ont -t "$(nproc)" assembly.fasta <(gzip -cd ONT_original.fastq.gz) |samtools view -Sbu - |samtools sort -@ "$(nproc)" - -o ONT_original.bam && samtools index ONT_original.bam'
-
-find * -maxdepth 0 -type d |parallel -q bash -xc 'cd "$0" && bedtools bamtobed -i ONT_original.bam -bed12 >ONT_original.bed && bedToBigBed ONT_original.bed assembly.sizes ONT_original.bb'
-=======
 # run minimap with illumina reads against assembly
 find * -maxdepth 0 -type d |parallel -q @minimap2 bash -xc 'cd "$0" && minimap2 -aYx sr -t "$(nproc)" assembly.fasta <(gzip -cd *_illumina.*_1.fastq.gz) <(gzip -cd *_illumina.*_2.fastq.gz) |samtools view -Sbu - |samtools sort -@ "$(nproc)" - -o illumina_original.bam && samtools index illumina_original.bam'
 
 # run minimap with ONT reads against assembly
 find * -maxdepth 0 -type d |parallel -q @minimap2 bash -xc 'cd "$0" && minimap2 -aYx map-ont -t "$(nproc)" assembly.fasta <(gzip -cd ONT_original.fastq.gz) |samtools view -Sbu - |samtools sort -@ "$(nproc)" - -o ONT_original.bam && samtools index ONT_original.bam'
->>>>>>> 335505b8
 
 # randomly generate VCF files
 find * -maxdepth 0 -type d |parallel -q bash -xc 'cd "$0" && ~/src/simsplice/target/release/genvcf --genome assembly.fasta --vcf modifications.vcf'
 
-<<<<<<< HEAD
-find * -maxdepth 0 -type d |parallel -q bash -xc 'cd "$0" && ~/src/simsplice/target/release/simsplice --bam illumina_original.bam --genome assembly.fasta --vcf modifications.vcf --outgenome modified.fasta --outreads illumina_modified_1.fastq.gz --outreads2 illumina_modified_2.fastq.gz && ~/src/simsplice/sort-fastq.sh illumina_modified_1.fastq.gz && ~/src/simsplice/sort-fastq.sh illumina_modified_2.fastq.gz'
-
-find * -maxdepth 0 -type d |parallel -q bash -xc 'cd "$0" && ~/src/simsplice/target/release/simsplice --bam ONT_original.bam --genome assembly.fasta --vcf modifications.vcf --outgenome modified.fasta --outreads ONT_modified.fastq.gz && ~/src/simsplice/sort-fastq.sh ONT_modified.fastq.gz'
-=======
 # run simsplice on illumina, sort reads by name
 find * -maxdepth 0 -type d |parallel -q bash -xc 'cd "$0" && ~/src/simsplice/target/release/simsplice --bam illumina_original.bam" --genome assembly.fasta --vcf modifications.vcf --outgenome modified.fasta --outreads illumina_modified_1.fastq.gz --outreads2 illumina_modified_2.fastq.gz && ~/src/simsplice/sort-fastq.sh illumina_modified_1.fastq.gz && ~/src/simsplice/sort-fastq.sh illumina_modified_2.fastq.gz'
 
 # run simsplice on ONT, sort reads by name
 find * -maxdepth 0 -type d |parallel -q bash -xc 'cd "$0" && ~/src/simsplice/target/release/simsplice --bam ONT_original.bam" --genome assembly.fasta --vcf modifications.vcf --outgenome modified.fasta --outreads ONT_modified.fastq.gz && ~/src/simsplice/sort-fastq.sh ONT_modified.fastq.gz'
->>>>>>> 335505b8
 
 # hash and sort modified FASTQ read names
 find -name 'ONT_modified.fastq.gz' -o -name 'illumina_modified_1.fastq.gz' -o -name 'illumina_modified_2.fastq.gz' |parallel -q bash -xc '~/src/simsplice/sort-hash-fastq.sh "${0%.fastq.gz}".{fastq.gz,hashed.fastq.gz}'
 
-<<<<<<< HEAD
-find * -maxdepth 0 -type d |parallel -q @minimap2 bash -xc 'cd "$0" && minimap2 -aYx sr -t "$(nproc)" modified.fasta <(gzip -cd illumina_modified_1.fastq.gz) <(gzip -cd illumina_modified_2.fastq.gz) |samtools view -Sbu - |samtools sort -@ "$(nproc)" - -o illumina_modified.bam && samtools index illumina_modified.bam'
-
-find * -maxdepth 0 -type d |parallel -q bash -xc 'cd "$0" && bedtools bamtobed -i illumina_modified.bam -bed12 >illumina_modified.bed && bedToBigBed illumina_modified.bed modified.sizes illumina_modified.bb'
-
-find * -maxdepth 0 -type d |parallel -q @minimap2 bash -xc 'cd "$0" && minimap2 -aYx map-ont -t "$(nproc)" modified.fasta <(gzip -cd ONT_modified.fastq.gz) |samtools view -Sbu - |samtools sort -@ "$(nproc)" - -o ONT_modified.bam && samtools index ONT_modified.bam'
-
-find * -maxdepth 0 -type d |parallel -q bash -xc 'cd "$0" && bedtools bamtobed -i ONT_modified.bam -bed12 >ONT_modified.bed && bedToBigBed ONT_modified.bed modified.sizes ONT_modified.bb'
-
-find -name '*.bam' -not -name '*.collated.bam' |parallel -q bash -xc 'bam2bedgraph --bigwig --out "${0%.bam}" "$0"'
-=======
 # run minimap with illumina reads against modified assembly
 find * -maxdepth 0 -type d |parallel -q @minimap2 bash -xc 'cd "$0" && minimap2 -aYx sr -t "$(nproc)" modified.fasta <(gzip -cd illumina_modified_1.fastq.gz) <(gzip -cd illumina_modified_2.fastq.gz) |samtools view -Sbu - |samtools sort -@ "$(nproc)" - -o illumina_modified.bam && samtools index illumina_modified.bam'
 
@@ -77,7 +46,6 @@
 
 # generate assembly FASTA sizes files
 find -name '*.fasta' |parallel -q bash -xc '~/src/scripts/fasta_sizes.sh "$0" >"${0%.fasta}.sizes" && faToTwoBit "$0" "${0%.fasta}.2bit"'
->>>>>>> 335505b8
 
 # generate bigBed files
 find -name '*.bam' -not -name '*.collated.bam' |parallel -q bash -xc 'samtools view -H "$0" |perl -F\\t -lane '\''/^\@SQ/ && print join "\t",$F[1]=~s/^SN://r,$F[2]=~s/^LN://r'\'' >"$0.sizes" && bedtools bamtobed -i "$0" -bed12 >"${0%.bam}.bed" && bedToBigBed "${0%.bam}.bed" "$0.sizes" "${0%.bam}.bb"'
